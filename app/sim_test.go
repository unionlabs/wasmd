package app

import (
	"encoding/json"
	"fmt"
	"math/rand"
	"os"
	"testing"

	"github.com/stretchr/testify/require"
	abci "github.com/tendermint/tendermint/abci/types"
	"github.com/tendermint/tendermint/libs/log"
	dbm "github.com/tendermint/tm-db"

	"github.com/cosmos/cosmos-sdk/baseapp"
	"github.com/cosmos/cosmos-sdk/simapp"
	"github.com/cosmos/cosmos-sdk/simapp/helpers"
	"github.com/cosmos/cosmos-sdk/store"
	sdk "github.com/cosmos/cosmos-sdk/types"
	"github.com/cosmos/cosmos-sdk/x/auth"
	distr "github.com/cosmos/cosmos-sdk/x/distribution"
	"github.com/cosmos/cosmos-sdk/x/gov"
	"github.com/cosmos/cosmos-sdk/x/mint"
	"github.com/cosmos/cosmos-sdk/x/params"
	"github.com/cosmos/cosmos-sdk/x/simulation"
	"github.com/cosmos/cosmos-sdk/x/slashing"
	"github.com/cosmos/cosmos-sdk/x/staking"
	"github.com/cosmos/cosmos-sdk/x/supply"
)

func init() {
	simapp.GetSimulatorFlags()
}

<<<<<<< HEAD
func testAndRunTxs(app *WasmApp, config simulation.Config) []simulation.WeightedOperation {
	ap := make(simulation.AppParams)

	paramChanges := app.sm.GenerateParamChanges(config.Seed)

	if config.ParamsFile != "" {
		bz, err := ioutil.ReadFile(config.ParamsFile)
		if err != nil {
			panic(err)
		}

		app.cdc.MustUnmarshalJSON(bz, &ap)
	}

	// nolint: govet
	return []simulation.WeightedOperation{
		{
			func(_ *rand.Rand) int {
				var v int
				ap.GetOrGenerate(app.cdc, OpWeightMsgSend, &v, nil,
					func(_ *rand.Rand) {
						v = 100
					})
				return v
			}(nil),
			banksim.SimulateMsgSend(app.accountKeeper, app.bankKeeper),
		},
		{
			func(_ *rand.Rand) int {
				var v int
				ap.GetOrGenerate(app.cdc, OpWeightMsgMultiSend, &v, nil,
					func(_ *rand.Rand) {
						v = 40
					})
				return v
			}(nil),
			banksim.SimulateMsgMultiSend(app.accountKeeper, app.bankKeeper),
		},
		{
			func(_ *rand.Rand) int {
				var v int
				ap.GetOrGenerate(app.cdc, OpWeightMsgSetWithdrawAddress, &v, nil,
					func(_ *rand.Rand) {
						v = 50
					})
				return v
			}(nil),
			distrsim.SimulateMsgSetWithdrawAddress(app.accountKeeper, app.distrKeeper),
		},
		{
			func(_ *rand.Rand) int {
				var v int
				ap.GetOrGenerate(app.cdc, OpWeightMsgWithdrawDelegationReward, &v, nil,
					func(_ *rand.Rand) {
						v = 50
					})
				return v
			}(nil),
			distrsim.SimulateMsgWithdrawDelegatorReward(app.accountKeeper, app.distrKeeper, app.stakingKeeper),
		},
		{
			func(_ *rand.Rand) int {
				var v int
				ap.GetOrGenerate(app.cdc, OpWeightMsgWithdrawValidatorCommission, &v, nil,
					func(_ *rand.Rand) {
						v = 50
					})
				return v
			}(nil),
			distrsim.SimulateMsgWithdrawValidatorCommission(app.accountKeeper, app.distrKeeper, app.stakingKeeper),
		},
		{
			func(_ *rand.Rand) int {
				var v int
				ap.GetOrGenerate(app.cdc, OpWeightSubmitTextProposal, &v, nil,
					func(_ *rand.Rand) {
						v = 20
					})
				return v
			}(nil),
			govsim.SimulateSubmitProposal(app.accountKeeper, app.govKeeper, govsim.SimulateTextProposalContent),
		},
		{
			func(_ *rand.Rand) int {
				var v int
				ap.GetOrGenerate(app.cdc, OpWeightSubmitCommunitySpendProposal, &v, nil,
					func(_ *rand.Rand) {
						v = 20
					})
				return v
			}(nil),
			govsim.SimulateSubmitProposal(app.accountKeeper, app.govKeeper, distrsim.SimulateCommunityPoolSpendProposalContent(app.distrKeeper)),
		},
		{
			func(_ *rand.Rand) int {
				var v int
				ap.GetOrGenerate(app.cdc, OpWeightSubmitParamChangeProposal, &v, nil,
					func(_ *rand.Rand) {
						v = 20
					})
				return v
			}(nil),
			govsim.SimulateSubmitProposal(app.accountKeeper, app.govKeeper, paramsim.SimulateParamChangeProposalContent(paramChanges)),
		},
		{
			func(_ *rand.Rand) int {
				var v int
				ap.GetOrGenerate(app.cdc, OpWeightMsgDeposit, &v, nil,
					func(_ *rand.Rand) {
						v = 100
					})
				return v
			}(nil),
			govsim.SimulateMsgDeposit(app.accountKeeper, app.govKeeper),
		},
		{
			func(_ *rand.Rand) int {
				var v int
				ap.GetOrGenerate(app.cdc, OpWeightMsgVote, &v, nil,
					func(_ *rand.Rand) {
						v = 100
					})
				return v
			}(nil),
			govsim.SimulateMsgVote(app.accountKeeper, app.govKeeper),
		},
		{
			func(_ *rand.Rand) int {
				var v int
				ap.GetOrGenerate(app.cdc, OpWeightMsgCreateValidator, &v, nil,
					func(_ *rand.Rand) {
						v = 100
					})
				return v
			}(nil),
			stakingsim.SimulateMsgCreateValidator(app.accountKeeper, app.stakingKeeper),
		},
		{
			func(_ *rand.Rand) int {
				var v int
				ap.GetOrGenerate(app.cdc, OpWeightMsgEditValidator, &v, nil,
					func(_ *rand.Rand) {
						v = 20
					})
				return v
			}(nil),
			stakingsim.SimulateMsgEditValidator(app.accountKeeper, app.stakingKeeper),
		},
		{
			func(_ *rand.Rand) int {
				var v int
				ap.GetOrGenerate(app.cdc, OpWeightMsgDelegate, &v, nil,
					func(_ *rand.Rand) {
						v = 100
					})
				return v
			}(nil),
			stakingsim.SimulateMsgDelegate(app.accountKeeper, app.stakingKeeper),
		},
		{
			func(_ *rand.Rand) int {
				var v int
				ap.GetOrGenerate(app.cdc, OpWeightMsgUndelegate, &v, nil,
					func(_ *rand.Rand) {
						v = 100
					})
				return v
			}(nil),
			stakingsim.SimulateMsgUndelegate(app.accountKeeper, app.stakingKeeper),
		},
		{
			func(_ *rand.Rand) int {
				var v int
				ap.GetOrGenerate(app.cdc, OpWeightMsgBeginRedelegate, &v, nil,
					func(_ *rand.Rand) {
						v = 100
					})
				return v
			}(nil),
			stakingsim.SimulateMsgBeginRedelegate(app.accountKeeper, app.stakingKeeper),
		},
		{
			func(_ *rand.Rand) int {
				var v int
				ap.GetOrGenerate(app.cdc, OpWeightMsgUnjail, &v, nil,
					func(_ *rand.Rand) {
						v = 100
					})
				return v
			}(nil),
			slashingsim.SimulateMsgUnjail(app.accountKeeper, app.slashingKeeper, app.stakingKeeper),
		},
	}
=======
type StoreKeysPrefixes struct {
	A        sdk.StoreKey
	B        sdk.StoreKey
	Prefixes [][]byte
>>>>>>> 090c5453
}

// fauxMerkleModeOpt returns a BaseApp option to use a dbStoreAdapter instead of
// an IAVLStore for faster simulation speed.
func fauxMerkleModeOpt(bapp *baseapp.BaseApp) {
	bapp.SetFauxMerkleMode()
}

// interBlockCacheOpt returns a BaseApp option function that sets the persistent
// inter-block write-through cache.
func interBlockCacheOpt() func(*baseapp.BaseApp) {
	return baseapp.SetInterBlockCache(store.NewCommitKVStoreCacheManager())
}

<<<<<<< HEAD
// Profile with:
// /usr/local/go/bin/go test -benchmem -run=^$ github.com/cosmos/cosmos-sdk/WasmApp -bench ^BenchmarkFullAppSimulation$ -Commit=true -cpuprofile cpu.out
func BenchmarkFullAppSimulation(b *testing.B) {
	logger := log.NewNopLogger()
	config := simapp.NewConfigFromFlags()

	var db dbm.DB
	dir, err := ioutil.TempDir("", "goleveldb-app-sim")
	if err != nil {
		fmt.Println(err)
		b.Fail()
	}
	db, err = sdk.NewLevelDB("Simulation", dir)
	if err != nil {
		fmt.Println(err)
		b.Fail()
	}
	defer func() {
		db.Close()
		_ = os.RemoveAll(dir)
	}()

	gapp := NewWasmApp(logger, db, nil, true, simapp.FlagPeriodValue, interBlockCacheOpt())

	// Run randomized simulation
	// TODO: parameterize numbers, save for a later PR
	_, simParams, simErr := simulation.SimulateFromSeed(
		b, os.Stdout, gapp.BaseApp, simapp.AppStateFn(gapp.Codec(), gapp.sm),
		testAndRunTxs(gapp, config), gapp.ModuleAccountAddrs(), config,
	)

	// export state and params before the simulation error is checked
	if config.ExportStatePath != "" {
		if err := ExportStateToJSON(gapp, config.ExportStatePath); err != nil {
			fmt.Println(err)
			b.Fail()
		}
	}

	if config.ExportParamsPath != "" {
		if err := simapp.ExportParamsToJSON(simParams, config.ExportParamsPath); err != nil {
			fmt.Println(err)
			b.Fail()
		}
	}

	if simErr != nil {
		fmt.Println(simErr)
		b.FailNow()
	}

	if config.Commit {
		fmt.Println("\nGoLevelDB Stats")
		fmt.Println(db.Stats()["leveldb.stats"])
		fmt.Println("GoLevelDB cached block size", db.Stats()["leveldb.cachedblock"])
	}
}

=======
>>>>>>> 090c5453
func TestFullAppSimulation(t *testing.T) {
	config, db, dir, logger, skip, err := simapp.SetupSimulation("leveldb-app-sim", "Simulation")
	if skip {
		t.Skip("skipping application simulation")
	}
	require.NoError(t, err, "simulation setup failed")

	defer func() {
		db.Close()
		require.NoError(t, os.RemoveAll(dir))
	}()

<<<<<<< HEAD
	gapp := NewWasmApp(logger, db, nil, true, simapp.FlagPeriodValue, fauxMerkleModeOpt)
	require.Equal(t, "WasmApp", gapp.Name())
=======
	app := NewGaiaApp(logger, db, nil, true, simapp.FlagPeriodValue, map[int64]bool{}, fauxMerkleModeOpt)
	require.Equal(t, appName, app.Name())
>>>>>>> 090c5453

	// run randomized simulation
	_, simParams, simErr := simulation.SimulateFromSeed(
		t, os.Stdout, app.BaseApp, simapp.AppStateFn(app.Codec(), app.SimulationManager()),
		simapp.SimulationOperations(app, app.Codec(), config),
		app.ModuleAccountAddrs(), config,
	)

	// export state and simParams before the simulation error is checked
	err = simapp.CheckExportSimulation(app, config, simParams)
	require.NoError(t, err)
	require.NoError(t, simErr)

	if config.Commit {
		simapp.PrintStats(db)
	}
}

func TestAppImportExport(t *testing.T) {
	config, db, dir, logger, skip, err := simapp.SetupSimulation("leveldb-app-sim", "Simulation")
	if skip {
		t.Skip("skipping application import/export simulation")
	}
	require.NoError(t, err, "simulation setup failed")

	defer func() {
		db.Close()
		require.NoError(t, os.RemoveAll(dir))
	}()

<<<<<<< HEAD
	app := NewWasmApp(logger, db, nil, true, simapp.FlagPeriodValue, fauxMerkleModeOpt)
	require.Equal(t, "SimApp", app.Name())
=======
	app := NewGaiaApp(logger, db, nil, true, simapp.FlagPeriodValue, map[int64]bool{}, fauxMerkleModeOpt)
	require.Equal(t, appName, app.Name())
>>>>>>> 090c5453

	// Run randomized simulation
	_, simParams, simErr := simulation.SimulateFromSeed(
		t, os.Stdout, app.BaseApp, simapp.AppStateFn(app.Codec(), app.SimulationManager()),
		simapp.SimulationOperations(app, app.Codec(), config),
		app.ModuleAccountAddrs(), config,
	)

	// export state and simParams before the simulation error is checked
	err = simapp.CheckExportSimulation(app, config, simParams)
	require.NoError(t, err)
	require.NoError(t, simErr)

	if config.Commit {
		simapp.PrintStats(db)
	}

	fmt.Printf("exporting genesis...\n")

	appState, _, err := app.ExportAppStateAndValidators(false, []string{})
	require.NoError(t, err)

	fmt.Printf("importing genesis...\n")

	_, newDB, newDir, _, _, err := simapp.SetupSimulation("leveldb-app-sim-2", "Simulation-2")
	require.NoError(t, err, "simulation setup failed")

	defer func() {
		newDB.Close()
		require.NoError(t, os.RemoveAll(newDir))
	}()

<<<<<<< HEAD
	newApp := NewWasmApp(log.NewNopLogger(), newDB, nil, true, simapp.FlagPeriodValue, fauxMerkleModeOpt)
	require.Equal(t, "SimApp", newApp.Name())
=======
	newApp := NewGaiaApp(log.NewNopLogger(), newDB, nil, true, simapp.FlagPeriodValue, map[int64]bool{}, fauxMerkleModeOpt)
	require.Equal(t, appName, newApp.Name())
>>>>>>> 090c5453

	var genesisState GenesisState
	err = app.Codec().UnmarshalJSON(appState, &genesisState)
	require.NoError(t, err)

	ctxA := app.NewContext(true, abci.Header{Height: app.LastBlockHeight()})
	ctxB := newApp.NewContext(true, abci.Header{Height: app.LastBlockHeight()})
	newApp.mm.InitGenesis(ctxB, genesisState)

	fmt.Printf("comparing stores...\n")

	storeKeysPrefixes := []StoreKeysPrefixes{
		{app.keys[baseapp.MainStoreKey], newApp.keys[baseapp.MainStoreKey], [][]byte{}},
		{app.keys[auth.StoreKey], newApp.keys[auth.StoreKey], [][]byte{}},
		{app.keys[staking.StoreKey], newApp.keys[staking.StoreKey],
			[][]byte{
				staking.UnbondingQueueKey, staking.RedelegationQueueKey, staking.ValidatorQueueKey,
			}}, // ordering may change but it doesn't matter
		{app.keys[slashing.StoreKey], newApp.keys[slashing.StoreKey], [][]byte{}},
		{app.keys[mint.StoreKey], newApp.keys[mint.StoreKey], [][]byte{}},
		{app.keys[distr.StoreKey], newApp.keys[distr.StoreKey], [][]byte{}},
		{app.keys[supply.StoreKey], newApp.keys[supply.StoreKey], [][]byte{}},
		{app.keys[params.StoreKey], newApp.keys[params.StoreKey], [][]byte{}},
		{app.keys[gov.StoreKey], newApp.keys[gov.StoreKey], [][]byte{}},
	}

	for _, skp := range storeKeysPrefixes {
		storeA := ctxA.KVStore(skp.A)
		storeB := ctxB.KVStore(skp.B)

		failedKVAs, failedKVBs := sdk.DiffKVStores(storeA, storeB, skp.Prefixes)
		require.Equal(t, len(failedKVAs), len(failedKVBs), "unequal sets of key-values to compare")

		fmt.Printf("compared %d key/value pairs between %s and %s\n", len(failedKVAs), skp.A, skp.B)
		require.Equal(t, len(failedKVAs), 0, simapp.GetSimulationLog(skp.A.Name(), app.SimulationManager().StoreDecoders, app.Codec(), failedKVAs, failedKVBs))
	}
}

func TestAppSimulationAfterImport(t *testing.T) {
	config, db, dir, logger, skip, err := simapp.SetupSimulation("leveldb-app-sim", "Simulation")
	if skip {
		t.Skip("skipping application simulation after import")
	}
	require.NoError(t, err, "simulation setup failed")

	defer func() {
		db.Close()
		require.NoError(t, os.RemoveAll(dir))
	}()

<<<<<<< HEAD
	gapp := NewWasmApp(logger, db, nil, true, simapp.FlagPeriodValue, fauxMerkleModeOpt)
	require.Equal(t, "WasmApp", gapp.Name())
=======
	app := NewGaiaApp(logger, db, nil, true, simapp.FlagPeriodValue, map[int64]bool{}, fauxMerkleModeOpt)
	require.Equal(t, appName, app.Name())
>>>>>>> 090c5453

	// Run randomized simulation
	stopEarly, simParams, simErr := simulation.SimulateFromSeed(
		t, os.Stdout, app.BaseApp, simapp.AppStateFn(app.Codec(), app.SimulationManager()),
		simapp.SimulationOperations(app, app.Codec(), config),
		app.ModuleAccountAddrs(), config,
	)

	// export state and simParams before the simulation error is checked
	err = simapp.CheckExportSimulation(app, config, simParams)
	require.NoError(t, err)
	require.NoError(t, simErr)

	if config.Commit {
		simapp.PrintStats(db)
	}

	if stopEarly {
		fmt.Println("can't export or import a zero-validator genesis, exiting test...")
		return
	}

	fmt.Printf("exporting genesis...\n")

	appState, _, err := app.ExportAppStateAndValidators(true, []string{})
	require.NoError(t, err)

	fmt.Printf("importing genesis...\n")

	_, newDB, newDir, _, _, err := simapp.SetupSimulation("leveldb-app-sim-2", "Simulation-2")
	require.NoError(t, err, "simulation setup failed")

	defer func() {
		newDB.Close()
		require.NoError(t, os.RemoveAll(newDir))
	}()

<<<<<<< HEAD
	newApp := NewWasmApp(log.NewNopLogger(), newDB, nil, true, 0, fauxMerkleModeOpt)
	require.Equal(t, "WasmApp", newApp.Name())
=======
	newApp := NewGaiaApp(log.NewNopLogger(), newDB, nil, true, simapp.FlagPeriodValue, map[int64]bool{}, fauxMerkleModeOpt)
	require.Equal(t, appName, newApp.Name())
>>>>>>> 090c5453

	newApp.InitChain(abci.RequestInitChain{
		AppStateBytes: appState,
	})

	_, _, err = simulation.SimulateFromSeed(
		t, os.Stdout, newApp.BaseApp, simapp.AppStateFn(app.Codec(), app.SimulationManager()),
		simapp.SimulationOperations(newApp, newApp.Codec(), config),
		newApp.ModuleAccountAddrs(), config,
	)
	require.NoError(t, err)
}

func TestAppStateDeterminism(t *testing.T) {
	if !simapp.FlagEnabledValue {
		t.Skip("skipping application simulation")
	}

	config := simapp.NewConfigFromFlags()
	config.InitialBlockHeight = 1
	config.ExportParamsPath = ""
	config.OnOperation = false
	config.AllInvariants = false
	config.ChainID = helpers.SimAppChainID

	numSeeds := 3
	numTimesToRunPerSeed := 5
	appHashList := make([]json.RawMessage, numTimesToRunPerSeed)

	for i := 0; i < numSeeds; i++ {
		config.Seed = rand.Int63()

		for j := 0; j < numTimesToRunPerSeed; j++ {
			var logger log.Logger
			if simapp.FlagVerboseValue {
				logger = log.TestingLogger()
			} else {
				logger = log.NewNopLogger()
			}

			db := dbm.NewMemDB()
<<<<<<< HEAD
			app := NewWasmApp(logger, db, nil, true, simapp.FlagPeriodValue, interBlockCacheOpt())
=======

			app := NewGaiaApp(logger, db, nil, true, simapp.FlagPeriodValue, map[int64]bool{}, interBlockCacheOpt())
>>>>>>> 090c5453

			fmt.Printf(
				"running non-determinism simulation; seed %d: %d/%d, attempt: %d/%d\n",
				config.Seed, i+1, numSeeds, j+1, numTimesToRunPerSeed,
			)

			_, _, err := simulation.SimulateFromSeed(
				t, os.Stdout, app.BaseApp, simapp.AppStateFn(app.Codec(), app.SimulationManager()),
				simapp.SimulationOperations(app, app.Codec(), config),
				app.ModuleAccountAddrs(), config,
			)
			require.NoError(t, err)

			if config.Commit {
				simapp.PrintStats(db)
			}

			appHash := app.LastCommitID().Hash
			appHashList[j] = appHash

			if j != 0 {
				require.Equal(
					t, appHashList[0], appHashList[j],
					"non-determinism in seed %d: %d/%d, attempt: %d/%d\n", config.Seed, i+1, numSeeds, j+1, numTimesToRunPerSeed,
				)
			}
		}
	}
<<<<<<< HEAD
}

func BenchmarkInvariants(b *testing.B) {
	logger := log.NewNopLogger()

	config := simapp.NewConfigFromFlags()
	config.AllInvariants = false

	dir, err := ioutil.TempDir("", "goleveldb-app-invariant-bench")
	if err != nil {
		fmt.Println(err)
		b.Fail()
	}
	db, err := sdk.NewLevelDB("simulation", dir)
	if err != nil {
		fmt.Println(err)
		b.Fail()
	}

	defer func() {
		db.Close()
		os.RemoveAll(dir)
	}()

	gapp := NewWasmApp(logger, db, nil, true, simapp.FlagPeriodValue, interBlockCacheOpt())

	// 2. Run parameterized simulation (w/o invariants)
	_, simParams, simErr := simulation.SimulateFromSeed(
		b, ioutil.Discard, gapp.BaseApp, simapp.AppStateFn(gapp.Codec(), gapp.sm),
		testAndRunTxs(gapp, config), gapp.ModuleAccountAddrs(), config,
	)

	// export state and params before the simulation error is checked
	if config.ExportStatePath != "" {
		if err := ExportStateToJSON(gapp, config.ExportStatePath); err != nil {
			fmt.Println(err)
			b.Fail()
		}
	}

	if config.ExportParamsPath != "" {
		if err := simapp.ExportParamsToJSON(simParams, config.ExportParamsPath); err != nil {
			fmt.Println(err)
			b.Fail()
		}
	}

	if simErr != nil {
		fmt.Println(simErr)
		b.FailNow()
	}

	ctx := gapp.NewContext(true, abci.Header{Height: gapp.LastBlockHeight() + 1})

	// 3. Benchmark each invariant separately
	//
	// NOTE: We use the crisis keeper as it has all the invariants registered with
	// their respective metadata which makes it useful for testing/benchmarking.
	for _, cr := range gapp.crisisKeeper.Routes() {
		cr := cr
		b.Run(fmt.Sprintf("%s/%s", cr.ModuleName, cr.Route), func(b *testing.B) {
			if res, stop := cr.Invar(ctx); stop {
				fmt.Printf("broken invariant at block %d of %d\n%s", ctx.BlockHeight()-1, config.NumBlocks, res)
				b.FailNow()
			}
		})
	}
=======
>>>>>>> 090c5453
}<|MERGE_RESOLUTION|>--- conflicted
+++ resolved
@@ -32,206 +32,10 @@
 	simapp.GetSimulatorFlags()
 }
 
-<<<<<<< HEAD
-func testAndRunTxs(app *WasmApp, config simulation.Config) []simulation.WeightedOperation {
-	ap := make(simulation.AppParams)
-
-	paramChanges := app.sm.GenerateParamChanges(config.Seed)
-
-	if config.ParamsFile != "" {
-		bz, err := ioutil.ReadFile(config.ParamsFile)
-		if err != nil {
-			panic(err)
-		}
-
-		app.cdc.MustUnmarshalJSON(bz, &ap)
-	}
-
-	// nolint: govet
-	return []simulation.WeightedOperation{
-		{
-			func(_ *rand.Rand) int {
-				var v int
-				ap.GetOrGenerate(app.cdc, OpWeightMsgSend, &v, nil,
-					func(_ *rand.Rand) {
-						v = 100
-					})
-				return v
-			}(nil),
-			banksim.SimulateMsgSend(app.accountKeeper, app.bankKeeper),
-		},
-		{
-			func(_ *rand.Rand) int {
-				var v int
-				ap.GetOrGenerate(app.cdc, OpWeightMsgMultiSend, &v, nil,
-					func(_ *rand.Rand) {
-						v = 40
-					})
-				return v
-			}(nil),
-			banksim.SimulateMsgMultiSend(app.accountKeeper, app.bankKeeper),
-		},
-		{
-			func(_ *rand.Rand) int {
-				var v int
-				ap.GetOrGenerate(app.cdc, OpWeightMsgSetWithdrawAddress, &v, nil,
-					func(_ *rand.Rand) {
-						v = 50
-					})
-				return v
-			}(nil),
-			distrsim.SimulateMsgSetWithdrawAddress(app.accountKeeper, app.distrKeeper),
-		},
-		{
-			func(_ *rand.Rand) int {
-				var v int
-				ap.GetOrGenerate(app.cdc, OpWeightMsgWithdrawDelegationReward, &v, nil,
-					func(_ *rand.Rand) {
-						v = 50
-					})
-				return v
-			}(nil),
-			distrsim.SimulateMsgWithdrawDelegatorReward(app.accountKeeper, app.distrKeeper, app.stakingKeeper),
-		},
-		{
-			func(_ *rand.Rand) int {
-				var v int
-				ap.GetOrGenerate(app.cdc, OpWeightMsgWithdrawValidatorCommission, &v, nil,
-					func(_ *rand.Rand) {
-						v = 50
-					})
-				return v
-			}(nil),
-			distrsim.SimulateMsgWithdrawValidatorCommission(app.accountKeeper, app.distrKeeper, app.stakingKeeper),
-		},
-		{
-			func(_ *rand.Rand) int {
-				var v int
-				ap.GetOrGenerate(app.cdc, OpWeightSubmitTextProposal, &v, nil,
-					func(_ *rand.Rand) {
-						v = 20
-					})
-				return v
-			}(nil),
-			govsim.SimulateSubmitProposal(app.accountKeeper, app.govKeeper, govsim.SimulateTextProposalContent),
-		},
-		{
-			func(_ *rand.Rand) int {
-				var v int
-				ap.GetOrGenerate(app.cdc, OpWeightSubmitCommunitySpendProposal, &v, nil,
-					func(_ *rand.Rand) {
-						v = 20
-					})
-				return v
-			}(nil),
-			govsim.SimulateSubmitProposal(app.accountKeeper, app.govKeeper, distrsim.SimulateCommunityPoolSpendProposalContent(app.distrKeeper)),
-		},
-		{
-			func(_ *rand.Rand) int {
-				var v int
-				ap.GetOrGenerate(app.cdc, OpWeightSubmitParamChangeProposal, &v, nil,
-					func(_ *rand.Rand) {
-						v = 20
-					})
-				return v
-			}(nil),
-			govsim.SimulateSubmitProposal(app.accountKeeper, app.govKeeper, paramsim.SimulateParamChangeProposalContent(paramChanges)),
-		},
-		{
-			func(_ *rand.Rand) int {
-				var v int
-				ap.GetOrGenerate(app.cdc, OpWeightMsgDeposit, &v, nil,
-					func(_ *rand.Rand) {
-						v = 100
-					})
-				return v
-			}(nil),
-			govsim.SimulateMsgDeposit(app.accountKeeper, app.govKeeper),
-		},
-		{
-			func(_ *rand.Rand) int {
-				var v int
-				ap.GetOrGenerate(app.cdc, OpWeightMsgVote, &v, nil,
-					func(_ *rand.Rand) {
-						v = 100
-					})
-				return v
-			}(nil),
-			govsim.SimulateMsgVote(app.accountKeeper, app.govKeeper),
-		},
-		{
-			func(_ *rand.Rand) int {
-				var v int
-				ap.GetOrGenerate(app.cdc, OpWeightMsgCreateValidator, &v, nil,
-					func(_ *rand.Rand) {
-						v = 100
-					})
-				return v
-			}(nil),
-			stakingsim.SimulateMsgCreateValidator(app.accountKeeper, app.stakingKeeper),
-		},
-		{
-			func(_ *rand.Rand) int {
-				var v int
-				ap.GetOrGenerate(app.cdc, OpWeightMsgEditValidator, &v, nil,
-					func(_ *rand.Rand) {
-						v = 20
-					})
-				return v
-			}(nil),
-			stakingsim.SimulateMsgEditValidator(app.accountKeeper, app.stakingKeeper),
-		},
-		{
-			func(_ *rand.Rand) int {
-				var v int
-				ap.GetOrGenerate(app.cdc, OpWeightMsgDelegate, &v, nil,
-					func(_ *rand.Rand) {
-						v = 100
-					})
-				return v
-			}(nil),
-			stakingsim.SimulateMsgDelegate(app.accountKeeper, app.stakingKeeper),
-		},
-		{
-			func(_ *rand.Rand) int {
-				var v int
-				ap.GetOrGenerate(app.cdc, OpWeightMsgUndelegate, &v, nil,
-					func(_ *rand.Rand) {
-						v = 100
-					})
-				return v
-			}(nil),
-			stakingsim.SimulateMsgUndelegate(app.accountKeeper, app.stakingKeeper),
-		},
-		{
-			func(_ *rand.Rand) int {
-				var v int
-				ap.GetOrGenerate(app.cdc, OpWeightMsgBeginRedelegate, &v, nil,
-					func(_ *rand.Rand) {
-						v = 100
-					})
-				return v
-			}(nil),
-			stakingsim.SimulateMsgBeginRedelegate(app.accountKeeper, app.stakingKeeper),
-		},
-		{
-			func(_ *rand.Rand) int {
-				var v int
-				ap.GetOrGenerate(app.cdc, OpWeightMsgUnjail, &v, nil,
-					func(_ *rand.Rand) {
-						v = 100
-					})
-				return v
-			}(nil),
-			slashingsim.SimulateMsgUnjail(app.accountKeeper, app.slashingKeeper, app.stakingKeeper),
-		},
-	}
-=======
 type StoreKeysPrefixes struct {
 	A        sdk.StoreKey
 	B        sdk.StoreKey
 	Prefixes [][]byte
->>>>>>> 090c5453
 }
 
 // fauxMerkleModeOpt returns a BaseApp option to use a dbStoreAdapter instead of
@@ -246,67 +50,6 @@
 	return baseapp.SetInterBlockCache(store.NewCommitKVStoreCacheManager())
 }
 
-<<<<<<< HEAD
-// Profile with:
-// /usr/local/go/bin/go test -benchmem -run=^$ github.com/cosmos/cosmos-sdk/WasmApp -bench ^BenchmarkFullAppSimulation$ -Commit=true -cpuprofile cpu.out
-func BenchmarkFullAppSimulation(b *testing.B) {
-	logger := log.NewNopLogger()
-	config := simapp.NewConfigFromFlags()
-
-	var db dbm.DB
-	dir, err := ioutil.TempDir("", "goleveldb-app-sim")
-	if err != nil {
-		fmt.Println(err)
-		b.Fail()
-	}
-	db, err = sdk.NewLevelDB("Simulation", dir)
-	if err != nil {
-		fmt.Println(err)
-		b.Fail()
-	}
-	defer func() {
-		db.Close()
-		_ = os.RemoveAll(dir)
-	}()
-
-	gapp := NewWasmApp(logger, db, nil, true, simapp.FlagPeriodValue, interBlockCacheOpt())
-
-	// Run randomized simulation
-	// TODO: parameterize numbers, save for a later PR
-	_, simParams, simErr := simulation.SimulateFromSeed(
-		b, os.Stdout, gapp.BaseApp, simapp.AppStateFn(gapp.Codec(), gapp.sm),
-		testAndRunTxs(gapp, config), gapp.ModuleAccountAddrs(), config,
-	)
-
-	// export state and params before the simulation error is checked
-	if config.ExportStatePath != "" {
-		if err := ExportStateToJSON(gapp, config.ExportStatePath); err != nil {
-			fmt.Println(err)
-			b.Fail()
-		}
-	}
-
-	if config.ExportParamsPath != "" {
-		if err := simapp.ExportParamsToJSON(simParams, config.ExportParamsPath); err != nil {
-			fmt.Println(err)
-			b.Fail()
-		}
-	}
-
-	if simErr != nil {
-		fmt.Println(simErr)
-		b.FailNow()
-	}
-
-	if config.Commit {
-		fmt.Println("\nGoLevelDB Stats")
-		fmt.Println(db.Stats()["leveldb.stats"])
-		fmt.Println("GoLevelDB cached block size", db.Stats()["leveldb.cachedblock"])
-	}
-}
-
-=======
->>>>>>> 090c5453
 func TestFullAppSimulation(t *testing.T) {
 	config, db, dir, logger, skip, err := simapp.SetupSimulation("leveldb-app-sim", "Simulation")
 	if skip {
@@ -319,13 +62,8 @@
 		require.NoError(t, os.RemoveAll(dir))
 	}()
 
-<<<<<<< HEAD
-	gapp := NewWasmApp(logger, db, nil, true, simapp.FlagPeriodValue, fauxMerkleModeOpt)
-	require.Equal(t, "WasmApp", gapp.Name())
-=======
-	app := NewGaiaApp(logger, db, nil, true, simapp.FlagPeriodValue, map[int64]bool{}, fauxMerkleModeOpt)
+	app := NewWasmApp(logger, db, nil, true, simapp.FlagPeriodValue, map[int64]bool{}, fauxMerkleModeOpt)
 	require.Equal(t, appName, app.Name())
->>>>>>> 090c5453
 
 	// run randomized simulation
 	_, simParams, simErr := simulation.SimulateFromSeed(
@@ -356,13 +94,8 @@
 		require.NoError(t, os.RemoveAll(dir))
 	}()
 
-<<<<<<< HEAD
-	app := NewWasmApp(logger, db, nil, true, simapp.FlagPeriodValue, fauxMerkleModeOpt)
-	require.Equal(t, "SimApp", app.Name())
-=======
-	app := NewGaiaApp(logger, db, nil, true, simapp.FlagPeriodValue, map[int64]bool{}, fauxMerkleModeOpt)
+	app := NewWasmApp(logger, db, nil, true, simapp.FlagPeriodValue, map[int64]bool{}, fauxMerkleModeOpt)
 	require.Equal(t, appName, app.Name())
->>>>>>> 090c5453
 
 	// Run randomized simulation
 	_, simParams, simErr := simulation.SimulateFromSeed(
@@ -395,13 +128,8 @@
 		require.NoError(t, os.RemoveAll(newDir))
 	}()
 
-<<<<<<< HEAD
-	newApp := NewWasmApp(log.NewNopLogger(), newDB, nil, true, simapp.FlagPeriodValue, fauxMerkleModeOpt)
-	require.Equal(t, "SimApp", newApp.Name())
-=======
-	newApp := NewGaiaApp(log.NewNopLogger(), newDB, nil, true, simapp.FlagPeriodValue, map[int64]bool{}, fauxMerkleModeOpt)
+	newApp := NewWasmApp(log.NewNopLogger(), newDB, nil, true, simapp.FlagPeriodValue, map[int64]bool{}, fauxMerkleModeOpt)
 	require.Equal(t, appName, newApp.Name())
->>>>>>> 090c5453
 
 	var genesisState GenesisState
 	err = app.Codec().UnmarshalJSON(appState, &genesisState)
@@ -452,13 +180,8 @@
 		require.NoError(t, os.RemoveAll(dir))
 	}()
 
-<<<<<<< HEAD
-	gapp := NewWasmApp(logger, db, nil, true, simapp.FlagPeriodValue, fauxMerkleModeOpt)
-	require.Equal(t, "WasmApp", gapp.Name())
-=======
-	app := NewGaiaApp(logger, db, nil, true, simapp.FlagPeriodValue, map[int64]bool{}, fauxMerkleModeOpt)
+	app := NewWasmApp(logger, db, nil, true, simapp.FlagPeriodValue, map[int64]bool{}, fauxMerkleModeOpt)
 	require.Equal(t, appName, app.Name())
->>>>>>> 090c5453
 
 	// Run randomized simulation
 	stopEarly, simParams, simErr := simulation.SimulateFromSeed(
@@ -496,13 +219,8 @@
 		require.NoError(t, os.RemoveAll(newDir))
 	}()
 
-<<<<<<< HEAD
-	newApp := NewWasmApp(log.NewNopLogger(), newDB, nil, true, 0, fauxMerkleModeOpt)
-	require.Equal(t, "WasmApp", newApp.Name())
-=======
-	newApp := NewGaiaApp(log.NewNopLogger(), newDB, nil, true, simapp.FlagPeriodValue, map[int64]bool{}, fauxMerkleModeOpt)
+	newApp := NewWasmApp(log.NewNopLogger(), newDB, nil, true, simapp.FlagPeriodValue, map[int64]bool{}, fauxMerkleModeOpt)
 	require.Equal(t, appName, newApp.Name())
->>>>>>> 090c5453
 
 	newApp.InitChain(abci.RequestInitChain{
 		AppStateBytes: appState,
@@ -544,12 +262,8 @@
 			}
 
 			db := dbm.NewMemDB()
-<<<<<<< HEAD
-			app := NewWasmApp(logger, db, nil, true, simapp.FlagPeriodValue, interBlockCacheOpt())
-=======
-
-			app := NewGaiaApp(logger, db, nil, true, simapp.FlagPeriodValue, map[int64]bool{}, interBlockCacheOpt())
->>>>>>> 090c5453
+
+			app := NewWasmApp(logger, db, nil, true, simapp.FlagPeriodValue, map[int64]bool{}, interBlockCacheOpt())
 
 			fmt.Printf(
 				"running non-determinism simulation; seed %d: %d/%d, attempt: %d/%d\n",
@@ -578,74 +292,4 @@
 			}
 		}
 	}
-<<<<<<< HEAD
-}
-
-func BenchmarkInvariants(b *testing.B) {
-	logger := log.NewNopLogger()
-
-	config := simapp.NewConfigFromFlags()
-	config.AllInvariants = false
-
-	dir, err := ioutil.TempDir("", "goleveldb-app-invariant-bench")
-	if err != nil {
-		fmt.Println(err)
-		b.Fail()
-	}
-	db, err := sdk.NewLevelDB("simulation", dir)
-	if err != nil {
-		fmt.Println(err)
-		b.Fail()
-	}
-
-	defer func() {
-		db.Close()
-		os.RemoveAll(dir)
-	}()
-
-	gapp := NewWasmApp(logger, db, nil, true, simapp.FlagPeriodValue, interBlockCacheOpt())
-
-	// 2. Run parameterized simulation (w/o invariants)
-	_, simParams, simErr := simulation.SimulateFromSeed(
-		b, ioutil.Discard, gapp.BaseApp, simapp.AppStateFn(gapp.Codec(), gapp.sm),
-		testAndRunTxs(gapp, config), gapp.ModuleAccountAddrs(), config,
-	)
-
-	// export state and params before the simulation error is checked
-	if config.ExportStatePath != "" {
-		if err := ExportStateToJSON(gapp, config.ExportStatePath); err != nil {
-			fmt.Println(err)
-			b.Fail()
-		}
-	}
-
-	if config.ExportParamsPath != "" {
-		if err := simapp.ExportParamsToJSON(simParams, config.ExportParamsPath); err != nil {
-			fmt.Println(err)
-			b.Fail()
-		}
-	}
-
-	if simErr != nil {
-		fmt.Println(simErr)
-		b.FailNow()
-	}
-
-	ctx := gapp.NewContext(true, abci.Header{Height: gapp.LastBlockHeight() + 1})
-
-	// 3. Benchmark each invariant separately
-	//
-	// NOTE: We use the crisis keeper as it has all the invariants registered with
-	// their respective metadata which makes it useful for testing/benchmarking.
-	for _, cr := range gapp.crisisKeeper.Routes() {
-		cr := cr
-		b.Run(fmt.Sprintf("%s/%s", cr.ModuleName, cr.Route), func(b *testing.B) {
-			if res, stop := cr.Invar(ctx); stop {
-				fmt.Printf("broken invariant at block %d of %d\n%s", ctx.BlockHeight()-1, config.NumBlocks, res)
-				b.FailNow()
-			}
-		})
-	}
-=======
->>>>>>> 090c5453
 }